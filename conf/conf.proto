// Format this file with clang after editing:
//   clang-format-8 conf/conf.proto -i
syntax = "proto2";
package fairdiplomacy;

message MilaSlAgent {
  // Optional. Softmax temperature
  optional float temperature = 1;
}

message RandomAgent {}

message DipnetAgent {
  // Required. Path to DipNet checkpoint.
  optional string model_path = 1;

  // Optional. Softmax temperature
  optional float temperature = 2;

  // Optional. Share of probability mass to keep for sampling.
  optional float top_p = 3 [ default = 1.0 ];
}

message CFR1PAgent {
  // Path to DipNet checkpoint.
  optional string model_path = 1;

  // Size of rollout process pool
  optional uint32 n_rollout_procs = 2;

  // Number of postman server processes to launch
  optional uint32 n_server_procs = 3;

  // Distribute server processes over multiple GPUs
  optional uint32 n_gpu = 4;

  // Model server maximum batch size
  optional uint32 max_batch_size = 5;

  // Number of CFR iterations
  optional uint32 n_rollouts = 6;

  // Maximum rollout length heuristically evaluating the game
  optional uint32 max_rollout_length = 7;

  // If true, use model predicted final scores in heuristic evalauation
  // If false, use current SC counts after max_rollout_length steps
  optional bool use_predicted_final_scores = 8;

  // Number of order-sets (actions) to consider at each step in search code
  optional uint32 n_plausible_orders = 9;

  // Temperature used for rollouts
  optional float rollout_temperature = 10;

  // If true, set postman batch size and use wait_till_full
  optional bool postman_sync_batches = 11;

  // Optional host:port for model server
  optional string use_server_addr = 12;

  // CUDA device to use, if > 0
  optional int32 device = 13 [ default = -1 ];

  // Optional float 0 - 1 to mix in raw sum of squares ratio
  optional float mix_square_ratio_scoring = 14;

  // Optional, # of rollouts to run in parallel for each possible action
  optional uint32 average_n_rollouts = 15;

  // Optional. Nucleus ratio used for rollouts. During nucleus sampling only the
  // smallest subset of actions that has probability at least top_p is
  // considered. All other actions are never sampled.
  optional float rollout_top_p = 16;

  // Optional, limit number of actions to consider as a ratio of # units
  // # plausible actions = min(ceil(max_actions_units_ratio * #units),
  // n_plausible_orders)
  optional float max_actions_units_ratio = 17 [ default = -1 ];

  // Optional, if True, sample from final iter instead of average iter
  optional bool use_final_iter = 18 [ default = true ];

  // Optional: separate model path to compute the value function
  optional string value_model_path = 19;

  // Optional host:port for value model server
  optional string use_value_server_addr = 20;

  optional uint32 plausible_orders_req_size = 21 [ default = 0 ];

  // Optional, if True, prune actions after 1/4 of the number of iters
  optional bool use_pruning = 22 [ default = false ];

  // Optional, if >0 then play BP strategy for this many iters
  optional int32 bp_iters = 23 [ default = 0 ];

  // Optional, if >0 then play BP strategy for this many iters
  optional float bp_prob = 24 [ default = 0 ];

  // Optional, if >0, then at each rollout step will use the current
  // model-predicted value as this fraction of the final estimate
  // (i.e. exponentially decaying effect of rollouts of increasing length)
  optional float rollout_value_frac = 25 [ default = 0 ];

  optional bool cache_rollout_results = 26 [ default = false ];
}

message BRSearchAgent {
  // Path to DipNet checkpoint.
  optional string model_path = 1;

  // Size of rollout process pool
  optional uint32 n_rollout_procs = 2;

  // Number of postman server processes to launch
  optional uint32 n_server_procs = 3;

  // Distribute server processes over multiple GPUs
  optional uint32 n_gpu = 4;

  // Model server maximum batch size
  optional uint32 max_batch_size = 5;

  // Number of rollouts per plausible order
  optional uint32 rollouts_per_plausible_order = 6;

  // Maximum rollout length heuristically evaluating the game
  optional uint32 max_rollout_length = 7;

  // If true, use model predicted final scores in heuristic evalauation
  // If false, use current SC counts after max_rollout_length steps
  optional bool use_predicted_final_scores = 8;

  // Number of order-sets (actions) to consider at each step in search code
  optional uint32 n_plausible_orders = 9;

  // Temperature used for rollouts
  optional float rollout_temperature = 10;
}

message CE1PAgent {
  // Path to DipNet checkpoint.
  optional string model_path = 1;

  // Size of rollout process pool
  optional uint32 n_rollout_procs = 2;

  // Number of postman server processes to launch
  optional uint32 n_server_procs = 3;

  // Distribute server processes over multiple GPUs
  optional uint32 n_gpu = 4;

  // Model server maximum batch size
  optional uint32 max_batch_size = 5;

  // Number of CFR iterations
  optional uint32 n_rollouts = 6;

  // Maximum rollout length heuristically evaluating the game
  optional uint32 max_rollout_length = 7;

  // If true, use model predicted final scores in heuristic evalauation
  // If false, use current SC counts after max_rollout_length steps
  optional bool use_predicted_final_scores = 8;

  // Number of order-sets (actions) to consider at each step in search code
  optional uint32 n_plausible_orders = 9;

  // Temperature used for rollouts
  optional float rollout_temperature = 10;
}

message FP1PAgent {
  // Path to DipNet checkpoint.
  optional string model_path = 1;

  // Size of rollout process pool
  optional uint32 n_rollout_procs = 2;

  // Number of postman server processes to launch
  optional uint32 n_server_procs = 3;

  // Distribute server processes over multiple GPUs
  optional uint32 n_gpu = 4;

  // Model server maximum batch size
  optional uint32 max_batch_size = 5;

  // Number of CFR iterations
  optional uint32 n_rollouts = 6;

  // Maximum rollout length heuristically evaluating the game
  optional uint32 max_rollout_length = 7;

  // If true, use model predicted final scores in heuristic evalauation
  // If false, use current SC counts after max_rollout_length steps
  optional bool use_predicted_final_scores = 8;

  // Number of order-sets (actions) to consider at each step in search code
  optional uint32 n_plausible_orders = 9;

  // Temperature used for rollouts
  optional float rollout_temperature = 10;

  // If true, set postman batch size and use wait_till_full
  optional bool postman_sync_batches = 11;

  // Optional host:port for model server
  optional string use_server_addr = 12;

  // CUDA device to use, if > 0
  optional int32 device = 13 [ default = -1 ];

  // Optional float 0 - 1 to mix in raw sum of squares ratio
  optional float mix_square_ratio_scoring = 14;

  // Optional, # of rollouts to run in parallel for each possible action
  optional uint32 average_n_rollouts = 15;

  // Optional. Nucleus ratio used for rollouts. During nucleus sampling only the
  // smallest subset of actions that has probability at least top_p is
  // considered. All other actions are never sampled.
  optional float rollout_top_p = 16;

  // Optional, limit number of actions to consider as a ratio of # units
  // # plausible actions = min(ceil(max_actions_units_ratio * #units), n_plausible_orders)
  optional float max_actions_units_ratio = 17 [ default = -1 ];

  // Optional, if True, sample from final iter instead of average iter
  optional bool use_final_iter = 18 [ default = true ];

  // Optional: separate model path to compute the value function
  optional string value_model_path = 19;

  // Optional host:port for value model server
  optional string use_value_server_addr = 20;

  optional uint32 plausible_orders_req_size = 21 [ default = 0 ];

  // Optional, if True, prune actions after 1/4 of the number of iters
  // optional bool use_pruning = 22 [ default = false ];

  // Optional, if >0 then play BP strategy for this many iters
  optional int32 bp_iters = 23 [ default = 0 ];

  // Optional, if >0 then play BP strategy for this many iters
  optional float bp_prob = 24 [ default = 0 ];

  // Optional, if >0, then at each rollout step will use the current
  // model-predicted value as this fraction of the final estimate
  // (i.e. exponentially decaying effect of rollouts of increasing length)
  optional float rollout_value_frac = 25 [ default = 0 ];

  // Optional. If >0 then cache results after averaging results
  // for a set of orders this many times
  optional uint32 cache_rollout_results = 26 [ default = 0 ];
}

message ReproAgent {
  // Required, path to game.json file
  optional string game_path = 1;
}

message Agent {
  oneof agent {
    MilaSlAgent mila = 1;
    RandomAgent random = 2;
    DipnetAgent dipnet = 3;
    CFR1PAgent cfr1p = 4;
    BRSearchAgent br_search = 5;
    CE1PAgent ce1p = 6;
    ReproAgent repro = 7;
    FP1PAgent fp1p = 8;
  }
}

// Launcher message defines how to launch the job. Two options are avilable -
// locally or on slurm. Launcher information is expected to be a part of the
// main config.
message Launcher {

  message Local { optional bool use_local = 1; }

  message Slurm {
    optional int32 num_gpus = 1 [ default = 0 ];
    // By default starting one task per GPU. But if this flag is set, then
    // will use one task per machine.
    optional bool single_task_per_node = 2 [ default = false ];

    optional string partition = 3 [ default = "learnfair" ];

    optional int32 hours = 4;
    // Memory per GPU in GB.
    optional int32 mem_per_gpu = 5 [ default = 62 ];
    optional string comment = 6;

    // Number of CPUs per GPU. You probably want 40 on Pascals and 10 otherwise.
    optional int32 cpus_per_gpu = 7 [ default = 10 ];

    // If set, will schedule job only on volta GPUs with 32GB of mem.
    optional bool volta32 = 8;
    // If set, will schedule the job only on Pascal GPUs.
    optional bool pascal = 9;
    // If set, will schedule job only on volta GPUs.
    optional bool volta = 10;
  }

  oneof launcher {
    Local local = 1;
    Slurm slurm = 2;
  }
}

// Root config to compare agents.
message CompareAgentsTask {
  // The order here is expected to match fairdiplomacy.models.consts.POWERS
  enum Power {
    AUSTRIA = 0;
    ENGLAND = 1;
    FRANCE = 2;
    GERMANY = 3;
    ITALY = 4;
    RUSSIA = 5;
    TURKEY = 6;
  }

  optional Agent agent_one = 2;
  optional Agent agent_six = 3;
  optional Agent cf_agent = 4;

  optional Power power_one = 5;

  optional string out = 6;
  optional int32 seed = 7 [ default = 0 ];

  optional int32 num_processes = 90
      [ default = 0 ];                            // for data collection only!
  optional int32 num_trials = 91 [ default = 0 ]; // for data collection only!
  optional Launcher launcher = 100;
}

message TrainTask {
  // Path to dir containing game.json files.
  optional string data_dir = 1;

  // Path to dir containing dataset cache.
  optional string data_cache = 2;

  // Dataloader procs (1 means load in the main process).
  optional int32 num_dataloader_workers = 3;

  // Batch size per GPU.
  optional int32 batch_size = 4;

  // Learning rate.
  optional float lr = 5;

  // Learning rate decay per epoch.
  optional float lr_decay = 6;

  // Max gradient norm.
  optional float clip_grad_norm = 7;

  // Path to load/save the model.
  optional string checkpoint = 8;

  // Lercentage of games to use as val set.
  optional float val_set_pct = 9;

  // Prob[teacher forcing] during training.
  optional float teacher_force = 10;

  // LSTM dropout pct.
  optional float lstm_dropout = 11;

  // Encoder dropout pct.
  optional float encoder_dropout = 12;

  // If set, restrict data to S1901M.
  optional bool debug_only_opening_phase = 13;

  // If set, use a single process.
  optional bool debug_no_mp = 14;

  // Skip validation / save.
  optional bool skip_validation = 15;

  // Learn adjacency matrix.
  optional bool learnable_A = 16;

  // Obsolete.
  optional bool fill_missing_orders = 17 [ default = false ];

  // Learn attention alignment matrix.
  optional bool learnable_alignments = 18;

  // Average across location embedding instead of using attention.
  optional bool avg_embedding = 19;

  // Number of GCN layers in the encoder
  optional int32 num_encoder_blocks = 20;

  // Max number of epochs to train
  optional int32 num_epochs = 21;

  // If set, will write a jsonl file with metrics in the current folder.
  optional bool write_jsonl = 22;

  // Weight of value loss relative to policy loss, between 0 and 1
  optional float value_loss_weight = 23;

  // Scale factor for initial value decoder weights
  optional float value_decoder_init_scale = 24;

  // Max gradient norm in value decoder params
  optional float value_decoder_clip_grad_norm = 25;

  // Minimal score (num SC) of the at the enf of the game needed to include the
  // power into the training set.
  optional int32 only_with_min_final_score = 26 [ default = 7 ];

  // Value head dropout pct.
  optional float value_dropout = 27;

  // Factor used in exponential weighted average of sum of squares scores
  optional float value_decay_alpha = 28 [ default = 1.0 ];

  // Path to file containing game metadata.
  optional string metadata_path = 29;

  // Max gamesto include in dataset (for testing only)
  optional int32 max_games = 30 [default = -1];

  optional float min_rating_percentile = 31 [default = 0];

  optional bool graph_decoder = 32 [default = false];

  optional int32 lstm_size = 33 [default = 200];

  optional int32 lstm_layers = 34 [default = 1];

  optional bool featurize_output = 35 [default = false];

  optional Launcher launcher = 1000;
}

message LaunchBotTask {
  // Agent cfg to play against
  optional Agent agent = 1;

  // Diplomacy server host
  optional string host = 2;

  // Diplomacy server port
  optional int32 port = 3;

  // Run every period (in seconds)
  optional uint32 period = 4;

  // Number of powers to manage on server
  optional uint32 buffer_size = 5;

  // If non-zero, # of model servers to launch and reuse
  optional uint32 reuse_model_servers = 6;

  // If specified, connect only to this game
  optional string game_id = 7;

  // If specified, connect only as this power
  optional string power = 8;

  optional Launcher launcher = 1000;
}

// A dummy task to use in tests.
message TestTask {
  message SubMessage { optional int32 subscalar = 1 [ default = -1 ]; }

  enum SomeEnum {
    ZERO = 0;
    ONE = 1;
  };

  optional float scalar = 1 [ default = -1 ];
  optional SubMessage sub = 2;
  optional SubMessage sub2 = 3;

  optional SomeEnum enum_value = 4 [ default = ZERO ];
}

message ExploitTask {
  // DipNet ckpt to initialize both blueprint and explout agents.
  optional string model_path = 1;

  // Weight of critic loss in total loss.
  optional float critic_weight = 2 [ default = 1.0 ];
  // Weight of entropy loss in total loss.
  optional float entropy_weight = 3 [ default = 0.0 ];

  // Reward discounting.
  optional float discounting = 7 [ default = 1.0 ];

  // Optional. If set, weights of the exploit agent will be randomly
  // initialized.
  optional bool reset_agent_weights = 8;

  message Optimizer {
    // Required. Learning rate for Adam.
    optional float lr = 1;
    // Optional (but highly recommended). Gradient clipping.
    optional float grad_clip = 2;
  }
  optional Optimizer optimizer = 4;

  message Rollout {
    // Required. Max number of steps to do in the rollout.
    optional int32 rollout_max_length = 1;

    // Optional. How many parallel games to batch within single rollout.
    optional int32 rollout_batch_size = 2 [ default = 1 ];

    // Optional. How many rollout proccesses to run.
    optional int32 num_rollout_processes = 4 [ default = 1 ];

    // Optional. If set, will save games with this stride.
    optional int32 dump_games_every = 5;

    // Optional. Max batch size in postman inference processes.
    optional int32 inference_batch_size = 6;

    // Optional. Wait at least this number of seconds before loading new model
    // in the inference worker. By default check before every forward.
    optional int32 inference_ckpt_sync_every = 14;

    // Required. The size of the produces batches. That what the training loop
    // will receive.
    optional int32 batch_size = 7;

    // Optional. How much adjancent batches overleave. Note that default value
    // (1) means that each action frame will be used exactly once as last item
    // in a batch is remove in impala.
    optional int32 batch_interleave_size = 8;

    // Optional. If set, the batches will concatenate rollouts until batch_size
    // is reached, instead of following it exactly.
    optional bool do_not_split_rollouts = 9;

    optional bool single_rollout_gpu = 11;
    optional int32 server_procs_per_gpu = 12 [ default = 1 ];

    message Reward {
      // Required. Name of the score metric from
      // fairdiplomacy.utils.game_scoring.
      optional string score_name = 1;

      // Optional. Penalty for each move to encourage shorter games.
      optional float delay_penalty = 2;

      // Optional. If set, then the reward will be a difference between the
      // score before the action and after the action.
      optional bool differential_reward = 3;

      // Optional. Hacky way to hardcore alliances.
      // 0 -> no alliances
      // 1 -> FRA, ENG, GER vs all.
      // 2 -> FRA, ENG, GER, IT vs all.
      // 3 -> FRA, ENG, RUS vs all.
      optional int32 alliance_type = 4;
    }

    // Required. How to compute rewards.
    optional Reward reward = 10;

    // Optional. Whether do self plat instead of exploitability.
    optional bool selfplay = 13;

    // Required in selfplay. Number of rollout proccess to do eval rollouts
    // against the supervised model. These rollouts are ingored for training.
    // These workers are subtracted from num_rollout_processes.
    optional int32 num_eval_rollout_processes = 15;

    // Required. Temperature for the oponent agent.
    optional float blueprint_temperature = 16;

    // Optional. If set, will stop rollout once the explout agent/agents is out.
    optional bool fast_finish = 17;
  }

  optional Rollout rollout = 5;

  message Trainer {
    // Optional. By default = infinite.
    optional int32 max_epochs = 1;
    // Required. Number of updates per epoch.
    optional int32 epoch_size = 2;
    // Optional. Save checkpoint every so many iterations.
    optional int32 save_checkpoint_every = 3;
    // Optional. Communicate current ckpt to inference workers every so often.
    optional int32 save_sync_checkpoint_every = 4 [ default = 1 ];
    // Optional. Debugging option. Stop updating model after this number of
    // updates.
    optional int32 max_updates = 5 [ default = 0 ];
    // Optional. If set, will train a model being in eval mode.
    optional bool train_as_eval = 6;
    optional bool train_encoder_as_eval = 7;
    optional bool train_decoder_as_eval = 8;
    // Run everything in eval mode except for batch norm modules. Essentially it
    // puts only dropout to eval mode.
    optional bool train_as_eval_but_batchnorm = 9;
  }

  optional Trainer trainer = 6;

  // Optional. If positive, will set random seed for torch on the main process.
  optional int32 seed = 9 [ default = -1 ];

  // Arbitraty comment. Could use to make a "re" run for the same config and
  // changed code.
  optional string comment = 999;
  optional Launcher launcher = 1000;
}

message BuildDbCacheTask {

  // Required. Glob pattern to game.json files
  optional string glob = 1;

  // Required. Path to save db cache
  optional string out_path = 2;

  // Minimal score (num SC) of the at the end of the game needed to include the
  // power into the training set.
  optional uint32 only_with_min_final_score = 3 [ default = 7 ];

  // Optional. If specified, use this agent's orders instead of the orders in
  // the game.json
  optional Agent cf_agent = 4;

  // Optional, only valid with cf_agent. If > 1, sample cf_agent multiple
  // times, saving each as a separate row in the db.
  optional uint32 n_cf_agent_samples = 5 [ default = 1 ];

  // Optional, # of parallel encoding processes. Default = #cpu
  optional int32 n_parallel_jobs = 6 [ default = -1 ];
}

// Root config to compare agents.
message SituationCheckTask {
  optional Agent agent = 1;
  optional string situation_json = 2;
  optional int32 seed = 3 [ default = 0 ];
  optional string selection = 4;
  optional Launcher launcher = 100;
}

<<<<<<< HEAD
message BenchmarkAgent {
  optional Agent agent = 1;
  // Game json to test on. If not set, initial state is used.
  repeated string game_jsons = 2;
  optional int32 seed = 3 [ default = 0 ];
  optional int32 repeats = 4;

  optional Launcher launcher = 100;
=======
message PlayWebdipTask {
  optional Agent agent = 1;
  optional string api_key = 2;
  optional uint64 game_id = 3;
  optional string check_phase = 4;
  optional string json_out = 5;
>>>>>>> 53920c6f
}

// Every config is parsed as Cfg that is thin wrapper over actual config for the
// task. Config inlude. Handled by HH.
message Include {
  // It's expected that <conf_dir>/<path>.prototxt exists. HeyHi will try a
  // series of different conf_dir's. It's easier to give an example. Let
  // assume that path to meta config is conf/c01/conf.prototxt and the include
  // is {path:slurm, mount:launcher}. Then HeyHi will try the following paths:
  // {conf/c01,conf/common,conf/c01/launcher,conf/common/launcher}/slurm.prototxt.
  // Obviously, if mount is root, then the latter 2 paths are omitted.
  optional string path = 1;
  // Dot-separated path to where to include the include within the main config.
  optional string mount = 2;
}

// The root config. Every top-level prototxt must be a message of this type.
// User's code will recieve a specific task config after all includes and
// redefines are resolved.
message MetaCfg {
  repeated Include includes = 1;
  oneof task {
    CompareAgentsTask compare_agents = 101;
    TrainTask train = 102;
    LaunchBotTask launch_bot = 103;
    ExploitTask exploit = 104;
    BuildDbCacheTask build_db_cache = 105;
    SituationCheckTask situation_check = 106;
<<<<<<< HEAD
    BenchmarkAgent benchmark_agent = 107;
=======
    PlayWebdipTask play_webdip = 107;
>>>>>>> 53920c6f
    // Dummy task to test heyhi.
    TestTask test = 999;
  }
}<|MERGE_RESOLUTION|>--- conflicted
+++ resolved
@@ -655,7 +655,6 @@
   optional Launcher launcher = 100;
 }
 
-<<<<<<< HEAD
 message BenchmarkAgent {
   optional Agent agent = 1;
   // Game json to test on. If not set, initial state is used.
@@ -664,14 +663,14 @@
   optional int32 repeats = 4;
 
   optional Launcher launcher = 100;
-=======
+}
+
 message PlayWebdipTask {
   optional Agent agent = 1;
   optional string api_key = 2;
   optional uint64 game_id = 3;
   optional string check_phase = 4;
   optional string json_out = 5;
->>>>>>> 53920c6f
 }
 
 // Every config is parsed as Cfg that is thin wrapper over actual config for the
@@ -700,11 +699,8 @@
     ExploitTask exploit = 104;
     BuildDbCacheTask build_db_cache = 105;
     SituationCheckTask situation_check = 106;
-<<<<<<< HEAD
     BenchmarkAgent benchmark_agent = 107;
-=======
-    PlayWebdipTask play_webdip = 107;
->>>>>>> 53920c6f
+    PlayWebdipTask play_webdip = 108;
     // Dummy task to test heyhi.
     TestTask test = 999;
   }
