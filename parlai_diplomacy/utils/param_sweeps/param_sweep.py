--- conflicted
+++ resolved
@@ -330,11 +330,8 @@
 
             ipdb.set_trace()
             bash(cmd)
-<<<<<<< HEAD
+
         NEW_PARLAI_PATH = "{SAVE_ROOT}/ParlAI_Diplomacy".format(**locals())
-=======
-        NEW_PARLAI_PATH = '{SAVE_ROOT}/ParlAI_Diplomacy'.format(**locals())
->>>>>>> 964f35bd
         import ipdb
 
         ipdb.set_trace()
