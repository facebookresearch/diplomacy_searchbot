--- conflicted
+++ resolved
@@ -43,23 +43,19 @@
     assert p_teacher_force == 1
     device = next(net.parameters()).device
 
-<<<<<<< HEAD
     (
         x_state,
+        x_prev_state,
         x_orders,
         x_power,
         x_season,
         x_in_adj_phase,
+        x_build_numbers,
         y_final_scores,
         x_possible_actions,
         x_loc_idxs,
         y_actions,
     ) = batch
-=======
-    x_state, x_prev_state, x_orders, x_power, x_season, x_in_adj_phase, x_build_numbers, y_final_scores, x_possible_actions, x_loc_idxs, y_actions = (
-        batch
-    )
->>>>>>> 7645fe88
 
     # forward pass
     teacher_force_orders = (
