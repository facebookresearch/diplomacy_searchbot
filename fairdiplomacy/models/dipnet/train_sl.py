#!/usr/bin/env python
from typing import Optional
import atexit
import json
import logging
import os
import random
import torch
from collections import Counter
from functools import reduce
from torch.utils.data.distributed import DistributedSampler

from fairdiplomacy.data.dataset import Dataset, DataFields
from fairdiplomacy.models.dipnet.load_model import new_model, load_dipnet_model
from fairdiplomacy.models.consts import POWERS
from fairdiplomacy.models.dipnet.order_vocabulary import (
    get_order_vocabulary,
    get_order_vocabulary_idxs_by_unit,
    EOS_IDX,
)
from fairdiplomacy.selfplay.metrics import Logger


logger = logging.getLogger(__name__)
logger.setLevel(logging.INFO)
handler = logging.StreamHandler()
handler.setFormatter(logging.Formatter("%(asctime)s [%(levelname)s]: %(message)s"))
logger.addHandler(handler)
logger.propagate = False

ORDER_VOCABULARY = get_order_vocabulary()
ORDER_VOCABULARY_IDXS_BY_UNIT = get_order_vocabulary_idxs_by_unit()


def process_batch(
    net,
    batch,
    policy_loss_fn,
    value_loss_fn,
    temperature=1.0,
    p_teacher_force=1.0,
    shuffle_locs=False,
):
    """Calculate a forward pass on a batch

    Returns:
    - policy_losses: [?] FloatTensor, unknown size due to unknown # of non-zero actions
    - value_losses: [B] FloatTensor
    - sampled_idxs: [B, S] LongTensor of sampled order idxs (< 469)
    - final_sos: [B, 7] estimated final sum-of-squares share of each power
    """
    assert p_teacher_force == 1
    device = next(net.parameters()).device

    if shuffle_locs:
        y_actions = batch["y_actions"]
        B, L = y_actions.shape

        loc_priority = torch.rand(B, L)
        loc_priority += (y_actions == -1) * 1000
        perm = loc_priority.sort(dim=-1).indices

        batch["y_actions"] = y_actions.gather(-1, perm)

        batch["x_possible_actions"] = batch["x_possible_actions"].gather(
            -2, perm.unsqueeze(-1).repeat(1, 1, 469)
        )

        # x_loc_idxs is B x 81, where the value in each loc is which order in
        # the sequence it is (or -1 if not in the sequence)
        new_x_loc_idxs = batch["x_loc_idxs"].clone()
        for lidx in range(L):
            mask = batch["x_loc_idxs"] == perm[:, lidx].unsqueeze(-1)
            new_x_loc_idxs[mask] = lidx
        batch["x_loc_idxs"] = new_x_loc_idxs

    # forward pass
    teacher_force_orders = (
        cand_idxs_to_order_idxs(batch["y_actions"], batch["x_possible_actions"], pad_out=0)
        if torch.rand(1) < p_teacher_force
        else None
    )
    order_idxs, sampled_idxs, logits, final_sos = net(
        **{k: v for k, v in batch.items() if k.startswith("x_")},
        temperature=temperature,
        teacher_force_orders=teacher_force_orders,
    )

    # x_possible_actions = batch['x_possible_actions'].to(device)
    y_actions = batch["y_actions"].to(device)

    # reshape and mask out <EOS> tokens from sequences
    y_actions = y_actions[:, : logits.shape[1]].reshape(-1)  # [B * S]
    try:
        logits = logits.view(len(y_actions), -1)
    except RuntimeError:
        logger.error(f"Bad view: {logits.shape}, {order_idxs.shape}, {y_actions.shape}")
        raise

    logits = logits[y_actions != EOS_IDX]
    y_actions = y_actions[y_actions != EOS_IDX]

    observed_logits = logits.gather(1, y_actions.unsqueeze(-1)).squeeze(-1)
    if observed_logits.min() < -1e7:
        min_score, min_idx = observed_logits.min(0)
        logger.warning(
            f"!!! Got masked order for {get_order_vocabulary()[y_actions[min_idx]]} !!!"
        )

    # calculate policy loss
    policy_loss = policy_loss_fn(logits, y_actions)

    # calculate sum-of-squares value loss
    y_final_scores = batch["y_final_scores"].to(device).float().squeeze(1)
    value_loss = value_loss_fn(final_sos, y_final_scores)

    # a given state appears multiple times in the dataset for different powers,
    # but we always compute the value loss for each power. So we need to reweight
    # the value loss by 1/num_valid_powers
    value_loss /= batch["valid_power_idxs"].sum(-1, keepdim=True).to(device)

    return policy_loss, value_loss, sampled_idxs, final_sos


def cand_idxs_to_order_idxs(idxs, candidates, pad_out=EOS_IDX):
    """Convert from idxs in candidates to idxs in ORDER_VOCABULARY

    Arguments:
    - idxs: [B, S] candidate idxs, each 0 - 469, padding=EOS_IDX
    - candidates: [B, S, 469] order idxs of each candidate, 0 - 13k

    Return [B, S] of order idxs, 0 - 13k, padding=pad_out
    """
    mask = idxs.view(-1) != EOS_IDX
    flat_candidates = candidates.view(-1, candidates.shape[2])
    r = torch.empty_like(idxs).fill_(pad_out).view(-1)
    r[mask] = flat_candidates[mask].gather(1, idxs.view(-1)[mask].unsqueeze(1)).view(-1)
    return r.view(*idxs.shape)


def calculate_accuracy(sampled_idxs, y_truth):
    y_truth = y_truth[: (sampled_idxs.shape[0]), : (sampled_idxs.shape[1])].to(sampled_idxs.device)
    mask = y_truth != EOS_IDX
    return torch.mean((y_truth[mask] == sampled_idxs[mask]).float())


def calculate_value_accuracy(final_sos, y_final_scores):
    """Return top-1 accuracy"""
    y_final_scores = y_final_scores.squeeze(1)
    actual_winner = y_final_scores == y_final_scores.max(dim=1, keepdim=True).values
    guessed_winner = final_sos == final_sos.max(dim=1, keepdim=True).values
    return (actual_winner & guessed_winner).any(dim=1).float().mean()


def calculate_split_accuracy_counts(sampled_idxs, y_truth):
    counts = Counter()

    y_truth = y_truth[: (sampled_idxs.shape[0]), : (sampled_idxs.shape[1])].to(sampled_idxs.device)
    for b in range(y_truth.shape[0]):
        for s in range(y_truth.shape[1]):
            if y_truth[b, s] == EOS_IDX:
                continue

            truth_order = ORDER_VOCABULARY[y_truth[b, s]]
            correct = y_truth[b, s] == sampled_idxs[b, s]

            # stats by loc
            loc = truth_order.split()[1]
            counts["loc.{}.{}".format(loc, "y" if correct else "n")] += 1

            # stats by order type
            order_type = truth_order.split()[2]
            counts["type.{}.{}".format(order_type, "y" if correct else "n")] += 1

            # stats by order step
            counts["step.{}.{}".format(s, "y" if correct else "n")] += 1

    return counts


def validate(
    net,
    val_set,
    policy_loss_fn,
    value_loss_fn,
    batch_size,
    value_loss_weight: float,
):
    net_device = next(net.parameters()).device

    with torch.no_grad():
        net.eval()

        batch_losses = []
        batch_accuracies = []
        batch_acc_split_counts = []
        batch_value_accuracies = []

        for batch_idxs in torch.arange(len(val_set)).split(batch_size):
            batch = val_set[batch_idxs]
            batch = DataFields({k: v.to(net_device) for k, v in batch.items()})
            y_actions = batch["y_actions"]
            if y_actions.shape[0] == 0:
                logger.warning(
                    "Got an empty validation batch! y_actions.shape={}".format(y_actions.shape)
                )
                continue
            policy_losses, value_losses, sampled_idxs, final_sos = process_batch(
                net, batch, policy_loss_fn, value_loss_fn, temperature=0.001, p_teacher_force=1.0
            )

            batch_losses.append((policy_losses, value_losses))
            batch_accuracies.append(calculate_accuracy(sampled_idxs, y_actions))
            batch_value_accuracies.append(
                calculate_value_accuracy(final_sos, batch["y_final_scores"])
            )
            batch_acc_split_counts.append(
                calculate_split_accuracy_counts(
                    sampled_idxs,
                    cand_idxs_to_order_idxs(
                        batch["y_actions"], batch["x_possible_actions"], pad_out=EOS_IDX
                    ),
                )
            )
        net.train()

    # validation loss
    p_losses, v_losses = [torch.cat(x) for x in zip(*batch_losses)]
    p_loss = torch.mean(p_losses)
    v_loss = torch.mean(v_losses)
    valid_loss = (1 - value_loss_weight) * p_loss + value_loss_weight * v_loss

    # validation accuracy
    weights = [len(pl) / len(p_losses) for pl, _ in batch_losses]
    valid_p_accuracy = sum(a * w for (a, w) in zip(batch_accuracies, weights))
    valid_v_accuracy = sum(a * w for (a, w) in zip(batch_value_accuracies, weights))

    # combine accuracy splits
    split_counts = reduce(
        lambda x, y: Counter({k: x[k] + y[k] for k in set(x.keys()) | set(y.keys())}),
        batch_acc_split_counts,
        Counter(),
    )
    split_pcts = {
        k: split_counts[k + ".y"] / (split_counts[k + ".y"] + split_counts[k + ".n"])
        for k in [k.rsplit(".", 1)[0] for k in split_counts.keys()]
    }

    return valid_loss, p_loss, v_loss, valid_p_accuracy, valid_v_accuracy, split_pcts


def main_subproc(rank, world_size, args, train_set, val_set, extra_val_datasets):
    # distributed training setup
    mp_setup(rank, world_size)
    atexit.register(mp_cleanup)
    torch.cuda.set_device(rank)

    metric_logger = Logger(is_master=rank == 0)
    global_step = 0
    log_scalars = lambda **scalars: metric_logger.log_metrics(
        scalars, step=global_step, sanitize=True
    )

    # load checkpoint if specified
    if args.checkpoint and os.path.isfile(args.checkpoint):
        logger.info("Loading checkpoint at {}".format(args.checkpoint))
        checkpoint = torch.load(args.checkpoint, map_location="cuda:{}".format(rank))
    else:
        checkpoint = None

    logger.info("Init model...")
    net = new_model(args)

    # send model to GPU
    logger.debug("net.cuda({})".format(rank))
    net.cuda(rank)
    logger.debug("net {} DistributedDataParallel".format(rank))
    net = torch.nn.parallel.DistributedDataParallel(net, device_ids=[rank])
    logger.debug("net {} DistributedDataParallel done".format(rank))

    # load from checkpoint if specified
    if checkpoint:
        logger.debug("net.load_state_dict")
        net.load_state_dict(checkpoint["model"], strict=True)

    # create optimizer, from checkpoint if specified
    policy_loss_fn = torch.nn.CrossEntropyLoss(reduction="none")
    value_loss_fn = torch.nn.MSELoss(reduction="none")
    optim = torch.optim.Adam(net.parameters(), lr=args.lr)
    lr_scheduler = torch.optim.lr_scheduler.StepLR(optim, step_size=1, gamma=args.lr_decay)
    if checkpoint:
        optim.load_state_dict(checkpoint["optim"])

    best_loss, best_p_loss, best_v_loss = None, None, None

    train_set_sampler = DistributedSampler(train_set)
    for epoch in range(checkpoint["epoch"] + 1 if checkpoint else 0, args.num_epochs):
        train_set_sampler.set_epoch(epoch)
        batches = torch.tensor(list(iter(train_set_sampler)), dtype=torch.long).split(
            args.batch_size
        )
        for batch_i, batch_idxs in enumerate(batches):
            batch = train_set[batch_idxs]
            logger.debug(f"Zero grad {batch_i} ...")

            # check batch is not empty
            if (batch["y_actions"] == EOS_IDX).all():
                logger.warning("Skipping empty epoch {} batch {}".format(epoch, batch_i))
                continue

            # learn
            logger.debug("Starting epoch {} batch {}".format(epoch, batch_i))
            optim.zero_grad()
            policy_losses, value_losses, _, _ = process_batch(
                net,
                batch,
                policy_loss_fn,
                value_loss_fn,
                p_teacher_force=args.teacher_force,
                shuffle_locs=args.shuffle_locs,
            )

            # backward
            p_loss = torch.mean(policy_losses)
            v_loss = torch.mean(value_losses)
            loss = (1 - args.value_loss_weight) * p_loss + args.value_loss_weight * v_loss
            loss.backward()

            # clip gradients, step
            value_decoder_grad_norm = torch.nn.utils.clip_grad_norm_(
                getattr(net, "module", net).value_decoder.parameters(),
                args.value_decoder_clip_grad_norm,
            )
            grad_norm = torch.nn.utils.clip_grad_norm_(net.parameters(), args.clip_grad_norm)
            optim.step()

            # log diagnostics
            if rank == 0 and batch_i % 10 == 0:
                scalars = dict(
                    epoch=epoch,
                    batch=batch_i,
                    loss=loss,
                    lr=optim.state_dict()["param_groups"][0]["lr"],
                    grad_norm=grad_norm,
                    value_decoder_grad_norm=value_decoder_grad_norm,
                    p_loss=p_loss,
                    v_loss=v_loss,
                )
                log_scalars(**scalars)
                logger.info(
                    "epoch {} batch {} / {}, ".format(epoch, batch_i, len(batches))
                    + " ".join(f"{k}= {v}" for k, v in scalars.items())
                )
            global_step += 1

        # calculate validation loss/accuracy
        if not args.skip_validation and rank == 0:
            logger.info("Calculating val loss...")
            (
                valid_loss,
                valid_p_loss,
                valid_v_loss,
                valid_p_accuracy,
                valid_v_accuracy,
                split_pcts,
            ) = validate(
                net,
                val_set,
                policy_loss_fn,
                value_loss_fn,
                args.batch_size,
                value_loss_weight=args.value_loss_weight,
            )
            scalars = dict(
                epoch=epoch,
                valid_loss=valid_loss,
                valid_p_loss=valid_p_loss,
                valid_v_loss=valid_v_loss,
                valid_p_accuracy=valid_p_accuracy,
                valid_v_accuracy=valid_v_accuracy,
            )
            for name, extra_val_set in extra_val_datasets.items():
                (
                    scalars[f"valid_{name}/loss"],
                    scalars[f"valid_{name}/p_loss"],
                    scalars[f"valid_{name}/v_loss"],
                    scalars[f"valid_{name}/p_accuracy"],
                    scalars[f"valid_{name}/v_accuracy"],
                    _,
                ) = validate(
                    net,
                    extra_val_set,
                    policy_loss_fn,
                    value_loss_fn,
                    args.batch_size,
                    value_loss_weight=args.value_loss_weight,
                )

            log_scalars(**scalars)
            logger.info("Validation " + " ".join([f"{k}= {v}" for k, v in scalars.items()]))
            for k, v in sorted(split_pcts.items()):
                logger.info(f"val split epoch= {epoch} batch= {batch_i}: {k} = {v}")

            # save model
            if args.checkpoint and rank == 0:
                obj = {
                    "model": net.state_dict(),
                    "optim": optim.state_dict(),
                    "epoch": epoch,
                    "batch_i": batch_i,
                    "valid_p_accuracy": valid_p_accuracy,
                    "args": args,
                }
                logger.info("Saving checkpoint to {}".format(args.checkpoint))
                torch.save(obj, args.checkpoint)

                if best_loss is None or valid_loss < best_loss:
                    torch.save(obj, args.checkpoint + ".best")
                if best_p_loss is None or valid_p_loss < best_p_loss:
                    torch.save(obj, args.checkpoint + ".bestp")
                if best_v_loss is None or valid_v_loss < best_v_loss:
                    torch.save(obj, args.checkpoint + ".bestv")

        lr_scheduler.step()


def mp_setup(rank, world_size):
    os.environ["MASTER_ADDR"] = "localhost"
    os.environ["MASTER_PORT"] = "12356"
    torch.distributed.init_process_group("nccl", rank=rank, world_size=world_size)
    torch.manual_seed(0)
    random.seed(0)


def mp_cleanup():
    torch.distributed.destroy_process_group()


def run_with_cfg(args):
    random.seed(0)

    logger.warning("Args: {}, file={}".format(args, os.path.abspath(__file__)))

    n_gpus = torch.cuda.device_count()
    logger.info("Using {} GPUs".format(n_gpus))

    cache = {}

    def cached_torch_load(fpath):
        if fpath not in cache:
            cache[fpath] = torch.load(fpath)
        return cache[fpath]

    # search for data and create train/val splits
    if args.data_cache and os.path.exists(args.data_cache):
        logger.info(f"Found dataset cache at {args.data_cache}")
        train_dataset, val_dataset = cached_torch_load(args.data_cache)
    else:
        assert args.metadata_path is not None
        assert args.data_dir is not None
        game_metadata, min_rating, train_game_ids, val_game_ids = get_sl_db_args(
            args.metadata_path, args.min_rating_percentile, args.max_games, args.val_set_pct
        )

        train_dataset = Dataset(
            game_ids=train_game_ids,
            data_dir=args.data_dir,
            game_metadata=game_metadata,
            only_with_min_final_score=args.only_with_min_final_score,
            n_jobs=args.num_dataloader_workers,
            value_decay_alpha=args.value_decay_alpha,
            min_rating=min_rating,
            exclude_n_holds=args.exclude_n_holds,
        )
        val_dataset = Dataset(
            game_ids=val_game_ids,
            data_dir=args.data_dir,
            game_metadata=game_metadata,
            only_with_min_final_score=args.only_with_min_final_score,
            n_jobs=args.num_dataloader_workers,
            value_decay_alpha=args.value_decay_alpha,
            min_rating=min_rating,
            exclude_n_holds=args.exclude_n_holds,
        )

        if args.data_cache:
            logger.info(f"Saving datasets to {args.data_cache}")
            torch.save((train_dataset, val_dataset), args.data_cache)

    logger.info(f"Train dataset: {train_dataset.stats_str()}")
    logger.info(f"Val dataset: {val_dataset.stats_str()}")

    if args.extra_train_data_caches:
        train_dataset = [train_dataset]
        for path in args.extra_train_data_caches:
            train_dataset.append(cached_torch_load(path)[0])
            logger.info(f"Extra train dataset: {train_dataset[-1].stats_str()}")
        train_dataset = Dataset.from_merge(train_dataset)

    extra_val_datasets = {}
    for name, path in args.extra_val_data_caches.items():
        extra_val_datasets[name] = cached_torch_load(path)[1]
        logger.info(f"Extra val dataset ({name}): {extra_val_datasets[name].stats_str()}")

    # Clear the cache.
    cache = {}

    # required when using multithreaded DataLoader
    try:
        torch.multiprocessing.set_start_method("spawn")
    except RuntimeError:
        pass

    if args.debug_no_mp:
        main_subproc(0, 1, args, train_dataset, val_dataset, extra_val_datasets)
    else:
        torch.multiprocessing.spawn(
<<<<<<< HEAD
            main_subproc, nprocs=n_gpus, args=(n_gpus, args, train_dataset, val_dataset)
        )


def get_sl_db_args(metadata_path, min_rating_percentile, max_games, val_set_pct):
    """
    :param metadata_path:
    :param min_rating_percentile:
    :param max_games:
    :param val_set_pct:
    :return: game_metadata, min_rating, train_game_ids and val_game_ids
    """
    with open(metadata_path) as meta_f:
        game_metadata = json.load(meta_f)
    # convert to int game keys
    game_metadata = {int(k): v for k, v in game_metadata.items()}
    game_ids = list(game_metadata.keys())
    # compute min rating
    if min_rating_percentile > 0:
        ratings = torch.tensor(
            [
                game[pwr]["logit_rating"]
                for game in game_metadata.values()
                for pwr in POWERS
                if pwr in game
            ]
        )
        min_rating = ratings.sort()[0][int(len(ratings) * min_rating_percentile)]
        print(
            f"Only training on games with min rating of {min_rating} ({min_rating_percentile * 100} percentile)"
        )
    else:
        min_rating = -1e9
    if max_games > 0:
        game_ids = game_ids[:max_games]
    assert len(game_ids) > 0
    logger.info(f"Found dataset of {len(game_ids)} games...")
    val_game_ids = random.sample(game_ids, max(1, int(len(game_ids) * val_set_pct)))
    train_game_ids = list(set(game_ids) - set(val_game_ids))

    return game_metadata, min_rating, train_game_ids, val_game_ids
=======
            main_subproc,
            nprocs=n_gpus,
            args=(n_gpus, args, train_dataset, val_dataset, extra_val_datasets),
        )
>>>>>>> 86a2af65
<|MERGE_RESOLUTION|>--- conflicted
+++ resolved
@@ -515,8 +515,9 @@
         main_subproc(0, 1, args, train_dataset, val_dataset, extra_val_datasets)
     else:
         torch.multiprocessing.spawn(
-<<<<<<< HEAD
-            main_subproc, nprocs=n_gpus, args=(n_gpus, args, train_dataset, val_dataset)
+            main_subproc,
+            nprocs=n_gpus,
+            args=(n_gpus, args, train_dataset, val_dataset, extra_val_datasets),
         )
 
 
@@ -556,10 +557,4 @@
     val_game_ids = random.sample(game_ids, max(1, int(len(game_ids) * val_set_pct)))
     train_game_ids = list(set(game_ids) - set(val_game_ids))
 
-    return game_metadata, min_rating, train_game_ids, val_game_ids
-=======
-            main_subproc,
-            nprocs=n_gpus,
-            args=(n_gpus, args, train_dataset, val_dataset, extra_val_datasets),
-        )
->>>>>>> 86a2af65
+    return game_metadata, min_rating, train_game_ids, val_game_ids