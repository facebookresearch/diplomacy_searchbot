--- conflicted
+++ resolved
@@ -36,11 +36,6 @@
     logging.info("Found games: %s", len(game_json_paths))
     assert len(game_json_paths) >= 10, "weird"
 
-<<<<<<< HEAD
-    # TODO(apjacob): Fix dataset
-    dataset = Dataset(
-        game_json_paths,
-=======
     logging.info("Building metadata")
     game_metadata = make_ratings_table(game_json_paths)
     game_ids = list(game_metadata.keys())
@@ -53,7 +48,6 @@
         # Using full paths as game ids.
         data_dir="SHOULD_NOT_BE_USED",
         game_metadata=game_metadata,
->>>>>>> d4a95408
         only_with_min_final_score=cfg.only_with_min_final_score,
         n_jobs=cfg.n_parallel_jobs,
         min_rating=-1e9,
@@ -63,16 +57,14 @@
             else build_agent_from_cfg(cfg.cf_agent)
         ),
         n_cf_agent_samples=cfg.n_cf_agent_samples,
-<<<<<<< HEAD
-        n_jobs=cfg.n_parallel_jobs,
-=======
->>>>>>> d4a95408
     )
 
     logging.info("Building val dataset")
     val_dataset = Dataset(game_ids=val_game_ids, **kwargs)
+    val_dataset.preprocess()
     logging.info("Building train dataset")
     train_dataset = Dataset(game_ids=train_game_ids, **kwargs)
+    train_dataset.preprocess()
 
     logging.info("Saving")
     torch.save((train_dataset, val_dataset), cfg.out_path)